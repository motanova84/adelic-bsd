import Lake
open Lake DSL

package «adelic_bsd» where
  -- Add package configuration options here

lean_lib «AdelicBSD» where
  -- Add library configuration options here

lean_lib «RiemannAdelic» where
  -- Riemann-Adelic formalization library

<<<<<<< HEAD
lean_lib «BSD» where
  -- BSD parity and Selmer formalization library
=======
lean_lib «RationalStructures» where
  -- BSD Rational Structures library for dR vs PT comparison
  srcDir := "rational_structures"
>>>>>>> 8c4c8872

@[default_target]
lean_exe «adelic_bsd» where
  root := `Main

require mathlib from git
  "https://github.com/leanprover-community/mathlib4.git"<|MERGE_RESOLUTION|>--- conflicted
+++ resolved
@@ -10,14 +10,11 @@
 lean_lib «RiemannAdelic» where
   -- Riemann-Adelic formalization library
 
-<<<<<<< HEAD
 lean_lib «BSD» where
   -- BSD parity and Selmer formalization library
-=======
 lean_lib «RationalStructures» where
   -- BSD Rational Structures library for dR vs PT comparison
   srcDir := "rational_structures"
->>>>>>> 8c4c8872
 
 @[default_target]
 lean_exe «adelic_bsd» where
