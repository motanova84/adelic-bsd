"""
Mota Burruezo Spectral BSD Framework
Spectral finiteness proofs for Tate-Shafarevich groups
"""

# Import vacuum energy module (no SageMath dependency)
from .vacuum_energy import (
    compute_vacuum_energy,
    find_minima,
    derive_frequency_f0,
    compute_adelic_phase_structure,
    verify_fractal_symmetry,
    generate_resonance_spectrum,
    zeta_prime_half
)

# Try to import SageMath-dependent modules
try:
    from .spectral_finiteness import (
        SpectralFinitenessProver,
        prove_finiteness_for_curve,
        batch_prove_finiteness
    )
    _SAGE_AVAILABLE = True
except ImportError:
    _SAGE_AVAILABLE = False
    SpectralFinitenessProver = None
    prove_finiteness_for_curve = None
    batch_prove_finiteness = None

try:
    from .spectral_cycles import (
        SpectralCycleConstructor,
        spectral_kernel_to_rational_points,
        compute_kernel_basis,
        demonstrate_spectral_to_points
    )
except ImportError:
    SpectralCycleConstructor = None
    spectral_kernel_to_rational_points = None
    compute_kernel_basis = None
    demonstrate_spectral_to_points = None

try:
    from .height_pairing import (
        compute_spectral_height_matrix,
        compute_nt_height_matrix,
        verify_height_compatibility,
        batch_verify_height_compatibility
    )
except ImportError:
    compute_spectral_height_matrix = None
    compute_nt_height_matrix = None
    verify_height_compatibility = None
    batch_verify_height_compatibility = None

try:
    from .lmfdb_verification import (
        large_scale_verification,
        generate_verification_report,
        get_lmfdb_curves
    )
except ImportError:
    large_scale_verification = None
    generate_verification_report = None
    get_lmfdb_curves = None

# Core modules
try:
    from .adelic_operator import AdelicOperator
    from .local_factors import LocalFactors
    from .spectral_bsd import SpectralBSD
except ImportError:
    AdelicOperator = None
    LocalFactors = None
    SpectralBSD = None

# Advanced modules
try:
    from .cohomology import (
        AdvancedSpectralSelmerMap,
        SpectralSelmerMap,
        PAdicIntegration,
        BlochKatoConditions
    )
except ImportError:
    AdvancedSpectralSelmerMap = None
    SpectralSelmerMap = None
    PAdicIntegration = None
    BlochKatoConditions = None

try:
    from .dR_compatibility import (
        dRCompatibilityProver,
        prove_dR_all_cases
    )
except ImportError:
    dRCompatibilityProver = None
    prove_dR_all_cases = None

try:
    from .heights import (
        AdvancedSpectralHeightPairing,
        HeightComparison,
        verify_height_equality,
        compute_regulator_comparison
    )
except ImportError:
    AdvancedSpectralHeightPairing = None
    HeightComparison = None
    verify_height_equality = None
    compute_regulator_comparison = None

try:
    from .verification import (
        FormalBSDProver,
        generate_formal_certificate,
        MassFormalProof,
        MassVerification,
        batch_prove_bsd,
        CertificateGenerator
    )
except ImportError:
    FormalBSDProver = None
    generate_formal_certificate = None
    MassFormalProof = None
    MassVerification = None
    batch_prove_bsd = None
    CertificateGenerator = None

try:
    from .PT_compatibility import (
        PTCompatibilityProver,
        prove_PT_all_ranks
    )
except ImportError:
    PTCompatibilityProver = None
    prove_PT_all_ranks = None

__version__ = "0.2.1"
__author__ = "Mota Burruezo"

__all__ = [
    # Vacuum energy module (new in v0.2.1)
    "compute_vacuum_energy",
    "find_minima",
    "derive_frequency_f0",
    "compute_adelic_phase_structure",
    "verify_fractal_symmetry",
    "generate_resonance_spectrum",
    "zeta_prime_half",
    # Spectral finiteness (SageMath required)
    "SpectralFinitenessProver",
    "prove_finiteness_for_curve",
    "batch_prove_finiteness",
    "SpectralCycleConstructor",
    "spectral_kernel_to_rational_points",
    "compute_kernel_basis",
    "demonstrate_spectral_to_points",
    "compute_spectral_height_matrix",
    "compute_nt_height_matrix",
    "verify_height_compatibility",
    "batch_verify_height_compatibility",
    "large_scale_verification",
    "generate_verification_report",
    "get_lmfdb_curves",
    # Core modules
    "AdelicOperator",
    "LocalFactors",
    "SpectralBSD",
    # Advanced modules
    "AdvancedSpectralSelmerMap",
    "SpectralSelmerMap",
    "PAdicIntegration",
    "BlochKatoConditions",
    "AdvancedSpectralHeightPairing",
    "HeightComparison",
    "verify_height_equality",
    "compute_regulator_comparison",
    "FormalBSDProver",
    "generate_formal_certificate",
    "MassFormalProof",
    "MassVerification",
    "batch_prove_bsd",
    "CertificateGenerator",
<<<<<<< HEAD
    # dR compatibility module (new)
    "dRCompatibilityProver",
    "prove_dR_all_cases"
=======
    # PT Compatibility (new)
    "PTCompatibilityProver",
    "prove_PT_all_ranks"
>>>>>>> 9ebfcbaa
]<|MERGE_RESOLUTION|>--- conflicted
+++ resolved
@@ -183,13 +183,10 @@
     "MassVerification",
     "batch_prove_bsd",
     "CertificateGenerator",
-<<<<<<< HEAD
     # dR compatibility module (new)
     "dRCompatibilityProver",
     "prove_dR_all_cases"
-=======
     # PT Compatibility (new)
     "PTCompatibilityProver",
     "prove_PT_all_ranks"
->>>>>>> 9ebfcbaa
 ]