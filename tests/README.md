# Testing Guide

This directory contains tests for the Spectral Finiteness Framework.

## Test Files

### CI-Safe Tests (No SageMath Required)

- **`test_finiteness_basic.py`**: Basic structural tests that don't require SageMath
- **`test_basic_functionality.py`**: Unit tests with mock objects for CI environments
- **`test_ci_safe.py`**: Mathematical tests that work without SageMath
- **`test_readme_latex.py`**: LaTeX formula validation in README.md

### Full Tests (Require SageMath)

- **`test_finiteness.py`**: Full functional tests requiring SageMath
<<<<<<< HEAD
- **`test_advanced_modules.py`**: Tests for advanced cohomology and heights modules
- **`test_spectral_selmer_map.py`**: Tests for spectral Selmer map implementation (new)
- **`test_spectral_cycles.py`**: Tests for spectral cycles and kernel computations
- **`test_certificate_generation.py`**: Tests for certificate generation
- **`test_integration_advanced.py`**: Integration tests for advanced features
- **`test_lmfdb_crosscheck.py`**: LMFDB cross-validation tests
=======
- **`test_spectral_cycles.py`**: Tests for spectral cycle computations
- **`test_spectral_core.py`**: Core spectral tests validating theoretical integrity
- **`test_advanced_modules.py`**: Tests for advanced BSD modules
- **`test_certificate_generation.py`**: Certificate generation tests
- **`test_lmfdb_crosscheck.py`**: LMFDB validation tests
- **`test_integration_advanced.py`**: Integration tests for advanced BSD modules
- **`test_spectral_selmer_map.py`**: Tests for Spectral Selmer Map
>>>>>>> e37f0e4d

## Running Tests

### Quick Start - All Tests

The test suite now automatically detects if SageMath is available and skips tests that require it:

```bash
# Run all tests (SageMath tests will be skipped if Sage is not available)
pytest

# Verbose output
pytest -v

# Show skip reasons
pytest -v -rs
```

Expected output without SageMath:
- ✅ **16 passed** (CI-safe tests)
- ⏭️ **8-10 skipped** (SageMath-dependent tests + optional tests)

### CI-Safe Tests Only (No SageMath Required)

These tests verify package structure, documentation, configuration, and basic mathematical functionality:

```bash
# Run individual test files
python tests/test_finiteness_basic.py
python tests/test_basic_functionality.py
python tests/test_ci_safe.py
python tests/test_readme_latex.py

# Or with pytest (runs only non-sage tests)
pytest tests/test_finiteness_basic.py tests/test_basic_functionality.py tests/test_ci_safe.py tests/test_readme_latex.py -v
```

### Full Tests (Requires SageMath)

When SageMath is installed, all tests will run automatically:

```bash
# Using sage Python with pytest
sage -python -m pytest tests/ -v

# Or run specific sage-required test files
sage -python -m pytest tests/test_finiteness.py -v
sage -python -m pytest tests/test_spectral_cycles.py -v
```

### Using Pytest Markers

The test suite uses pytest markers for better control:

```bash
# Run only tests that DON'T require SageMath
pytest -m "not sage_required" -v

<<<<<<< HEAD
# All tests (requires Sage)
sage -python -m pytest tests/ -v

# Run specific test modules
sage -python tests/test_spectral_selmer_map.py
sage -python tests/test_advanced_modules.py
=======
# Run only tests that require SageMath (when Sage is available)
sage -python -m pytest -m "sage_required" -v

# Show all available markers
pytest --markers
>>>>>>> e37f0e4d
```

## Test Configuration

The test suite is configured via:
- **`pytest.ini`**: Pytest configuration with markers and options
- **`conftest.py`**: Automatic sage availability detection and test collection modification

### How It Works

1. When pytest collects tests, `conftest.py` automatically:
   - Detects if SageMath is available
   - Marks sage-requiring tests with `@pytest.mark.sage_required`
   - Skips sage-requiring tests if SageMath is not available

2. Tests in these modules are automatically marked as `sage_required`:
   - test_advanced_modules.py
   - test_certificate_generation.py
   - test_finiteness.py
   - test_integration_advanced.py
   - test_lmfdb_crosscheck.py
   - test_spectral_core.py
   - test_spectral_cycles.py
   - test_spectral_selmer_map.py

## Continuous Integration

The GitHub Actions workflow runs tests automatically. Tests requiring SageMath are automatically skipped in CI unless SageMath is installed via conda.

## Writing New Tests

### For Tests That Don't Require Sage

Add to existing CI-safe test files or create a new one:

```python
def test_new_feature():
    """Test description"""
    # Test code here
    assert condition, "Error message"
    print("✓ Test passed")
```

### For Tests That Require Sage

Use `pytest.importorskip` at the module level:

```python
"""
Tests for my new feature
"""

import sys
import os
import pytest

sys.path.append(os.path.join(os.path.dirname(__file__), '..'))

# Conditionally import sage - tests will be skipped if sage is not available
pytest.importorskip("sage.all")
from sage.all import EllipticCurve
from src.spectral_finiteness import SpectralFinitenessProver

def test_curve_analysis():
    """Test curve analysis"""
    E = EllipticCurve('11a1')
    prover = SpectralFinitenessProver(E)
    result = prover.prove_finiteness()
    
    assert result['finiteness_proved'] == True
    print("✓ Test passed")
```

Then add the test module name to the `sage_required_modules` list in `conftest.py`.

## Test Coverage

To check test coverage (requires pytest-cov):

```bash
# Without SageMath (CI-safe tests only)
pytest --cov=src tests/test_finiteness_basic.py tests/test_basic_functionality.py tests/test_ci_safe.py -v

# With SageMath (all tests)
sage -python -m pytest --cov=src tests/ -v
```

## Troubleshooting

### "ModuleNotFoundError: No module named 'sage'"

This is expected if SageMath is not installed. The tests will automatically skip sage-requiring tests:
```bash
pytest -v
# Output: 16 passed, 8-10 skipped
```

### Tests Fail in CI

- Check that environment.yml is correctly configured
- Ensure all dependencies are listed in requirements.txt
- Verify Python version compatibility (Python 3.8+ required)

### Import Errors

Make sure the package is installed or the path is set correctly:
```bash
pip install -e .
```

Or add to PYTHONPATH:
```bash
export PYTHONPATH="${PYTHONPATH}:$(pwd)"
```

## Test Results Summary

### Without SageMath (CI Environment)
- ✅ 16 tests passed
- ⏭️ 8 tests skipped (sage_required)
- ⏭️ 1-2 tests skipped (optional dependencies)

### With SageMath (Full Environment)
- ✅ All applicable tests passed
- Tests cover: structure, imports, mathematics, certificates, LMFDB validation, and more<|MERGE_RESOLUTION|>--- conflicted
+++ resolved
@@ -14,14 +14,12 @@
 ### Full Tests (Require SageMath)
 
 - **`test_finiteness.py`**: Full functional tests requiring SageMath
-<<<<<<< HEAD
 - **`test_advanced_modules.py`**: Tests for advanced cohomology and heights modules
 - **`test_spectral_selmer_map.py`**: Tests for spectral Selmer map implementation (new)
 - **`test_spectral_cycles.py`**: Tests for spectral cycles and kernel computations
 - **`test_certificate_generation.py`**: Tests for certificate generation
 - **`test_integration_advanced.py`**: Integration tests for advanced features
 - **`test_lmfdb_crosscheck.py`**: LMFDB cross-validation tests
-=======
 - **`test_spectral_cycles.py`**: Tests for spectral cycle computations
 - **`test_spectral_core.py`**: Core spectral tests validating theoretical integrity
 - **`test_advanced_modules.py`**: Tests for advanced BSD modules
@@ -29,7 +27,6 @@
 - **`test_lmfdb_crosscheck.py`**: LMFDB validation tests
 - **`test_integration_advanced.py`**: Integration tests for advanced BSD modules
 - **`test_spectral_selmer_map.py`**: Tests for Spectral Selmer Map
->>>>>>> e37f0e4d
 
 ## Running Tests
 
@@ -88,20 +85,17 @@
 # Run only tests that DON'T require SageMath
 pytest -m "not sage_required" -v
 
-<<<<<<< HEAD
 # All tests (requires Sage)
 sage -python -m pytest tests/ -v
 
 # Run specific test modules
 sage -python tests/test_spectral_selmer_map.py
 sage -python tests/test_advanced_modules.py
-=======
 # Run only tests that require SageMath (when Sage is available)
 sage -python -m pytest -m "sage_required" -v
 
 # Show all available markers
 pytest --markers
->>>>>>> e37f0e4d
 ```
 
 ## Test Configuration
