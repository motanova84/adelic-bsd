--- conflicted
+++ resolved
@@ -154,7 +154,6 @@
 # Results and output
 results/
 datasets/
-<<<<<<< HEAD
 
 # Dependency comparison files
 frozen.txt
@@ -162,7 +161,6 @@
 *-frozen.txt
 local-frozen.txt
 ci-frozen.txt
-=======
 calibration/
 
 # Lean build artifacts
@@ -172,5 +170,4 @@
 formalization/lean/lean_packages/
 
 # SageMath integration directory (NOTE: now part of repository structure)
-# sagemath_integration/ - removed from ignore to track SageMath module structure
->>>>>>> 4c92581d
+# sagemath_integration/ - removed from ignore to track SageMath module structure